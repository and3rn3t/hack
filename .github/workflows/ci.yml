# GitHub Actions CI/CD Pipeline for The Hack: Ghost Protocol

name: CI/CD

on:
  push:
    branches: [main, develop]
  pull_request:
    branches: [main, develop]
  release:
    types: [created]
  workflow_dispatch: # Allow manual trigger

env:
  CARGO_TERM_COLOR: always
  RUST_BACKTRACE: 1

jobs:
  # Code quality checks
  check:
    name: Check
    runs-on: ubuntu-latest
    steps:
      - name: Checkout code
        uses: actions/checkout@v5

      - name: Install Rust toolchain
        uses: dtolnay/rust-toolchain@stable

      - name: Cache cargo registry
        uses: actions/cache@v4
        with:
          path: ~/.cargo/registry
          key: ${{ runner.os }}-cargo-registry-${{ hashFiles('**/Cargo.lock') }}

      - name: Cache cargo index
        uses: actions/cache@v4
        with:
          path: ~/.cargo/git
          key: ${{ runner.os }}-cargo-git-${{ hashFiles('**/Cargo.lock') }}

      - name: Cache cargo build
        uses: actions/cache@v4
        with:
          path: target
          key: ${{ runner.os }}-cargo-build-target-${{ hashFiles('**/Cargo.lock') }}

      - name: Run cargo check
        run: cargo check --all-features

  # Code formatting
  fmt:
    name: Format
    runs-on: ubuntu-latest
    steps:
      - name: Checkout code
        uses: actions/checkout@v5

      - name: Install Rust toolchain
        uses: dtolnay/rust-toolchain@stable
        with:
          components: rustfmt

      - name: Run cargo fmt
        run: cargo fmt --all -- --check

  # Linting with Clippy
  clippy:
    name: Clippy
    runs-on: ubuntu-latest
    steps:
      - name: Checkout code
        uses: actions/checkout@v5

      - name: Install Rust toolchain
        uses: dtolnay/rust-toolchain@stable
        with:
          components: clippy

      - name: Cache cargo
        uses: actions/cache@v4
        with:
          path: |
            ~/.cargo/registry
            ~/.cargo/git
            target
          key: ${{ runner.os }}-cargo-${{ hashFiles('**/Cargo.lock') }}

      - name: Run cargo clippy
        run: cargo clippy --all-targets --all-features -- -D warnings

  # Run tests
  test:
    name: Test
    runs-on: ${{ matrix.os }}
    strategy:
      matrix:
        os: [ubuntu-latest, windows-latest, macos-latest]
        rust: [stable, nightly]
      fail-fast: false
    steps:
      - name: Checkout code
        uses: actions/checkout@v5

      - name: Install Rust toolchain
        uses: dtolnay/rust-toolchain@master
        with:
          toolchain: ${{ matrix.rust }}

      - name: Cache cargo
        uses: actions/cache@v4
        with:
          path: |
            ~/.cargo/registry
            ~/.cargo/git
            target
          key: ${{ runner.os }}-${{ matrix.rust }}-cargo-${{ hashFiles('**/Cargo.lock') }}

      - name: Run unit tests (sequential to avoid shared state issues)
        run: cargo test --lib --all-features --verbose -- --test-threads=1

      - name: Run integration tests
        run: cargo test --test '*' --all-features --verbose

      - name: Run doc tests
        run: cargo test --doc --all-features

      - name: Test summary
        if: always()
        run: |
          echo "✅ All tests passed on ${{ matrix.os }} with ${{ matrix.rust }}"

  # Security audit
  security-audit:
    name: Security Audit
    runs-on: ubuntu-latest
    steps:
      - name: Checkout code
        uses: actions/checkout@v5

      - name: Run cargo-audit
        uses: actions-rs/audit-check@v1
        with:
          token: ${{ secrets.GITHUB_TOKEN }}

  # Dependency checks with cargo-deny
  deny:
    name: Dependency Check
    runs-on: ubuntu-latest
    steps:
      - name: Checkout code
        uses: actions/checkout@v5

      - name: Install cargo-deny
        run: cargo install cargo-deny

      - name: Run cargo-deny
        run: cargo deny check

  # Build release binaries
  build:
    name: Build Release
    needs: [check, fmt, clippy, test]
    runs-on: ${{ matrix.os }}
    strategy:
      matrix:
        include:
          - os: ubuntu-latest
            target: x86_64-unknown-linux-gnu
            artifact_name: hack_simulator
            asset_name: hack_simulator-linux-amd64
          - os: windows-latest
            target: x86_64-pc-windows-msvc
            artifact_name: hack_simulator.exe
            asset_name: hack_simulator-windows-amd64.exe
          - os: macos-latest
            target: x86_64-apple-darwin
            artifact_name: hack_simulator
            asset_name: hack_simulator-macos-amd64
          - os: macos-latest
            target: aarch64-apple-darwin
            artifact_name: hack_simulator
            asset_name: hack_simulator-macos-arm64

    steps:
      - name: Checkout code
        uses: actions/checkout@v5

      - name: Install Rust toolchain
        uses: dtolnay/rust-toolchain@stable
        with:
          targets: ${{ matrix.target }}

      - name: Cache cargo
        uses: actions/cache@v4
        with:
          path: |
            ~/.cargo/registry
            ~/.cargo/git
            target
          key: ${{ runner.os }}-${{ matrix.target }}-cargo-release-${{ hashFiles('**/Cargo.lock') }}

      - name: Build release
        run: cargo build --release --target ${{ matrix.target }}

      - name: Strip binary (Linux and macOS)
        if: matrix.os != 'windows-latest'
        run: strip target/${{ matrix.target }}/release/${{ matrix.artifact_name }}

      - name: Upload artifact
<<<<<<< HEAD
        uses: actions/upload-artifact@v5
=======
        uses: actions/upload-artifact@v4
>>>>>>> 2b989d4f
        with:
          name: ${{ matrix.asset_name }}
          path: target/${{ matrix.target }}/release/${{ matrix.artifact_name }}

  # Create GitHub release with binaries
  release:
    name: Create Release
    needs: [build]
    runs-on: ubuntu-latest
    if: github.event_name == 'release'
    steps:
      - name: Download all artifacts
        uses: actions/download-artifact@v6

      - name: Display structure of downloaded files
        run: ls -R

      - name: Create release archives
        run: |
          for dir in hack_simulator-*; do
            if [ -d "$dir" ]; then
              cd "$dir"
              if [ -f "hack_simulator.exe" ]; then
                zip "../${dir}.zip" hack_simulator.exe
              else
                tar czf "../${dir}.tar.gz" hack_simulator
              fi
              cd ..
            fi
          done

      - name: Upload release assets
        uses: softprops/action-gh-release@v2
        with:
          files: |
            *.zip
            *.tar.gz
        env:
          GITHUB_TOKEN: ${{ secrets.GITHUB_TOKEN }}

  # Code coverage
  coverage:
    name: Code Coverage
    runs-on: ubuntu-latest
    needs: [test]
    if: github.event_name == 'push' && (github.ref == 'refs/heads/main' || github.ref == 'refs/heads/develop')
    steps:
      - name: Checkout code
        uses: actions/checkout@v5

      - name: Install Rust toolchain
        uses: dtolnay/rust-toolchain@stable

      - name: Cache cargo
        uses: actions/cache@v4
        with:
          path: |
            ~/.cargo/registry
            ~/.cargo/git
            target
          key: ${{ runner.os }}-cargo-coverage-${{ hashFiles('**/Cargo.lock') }}

      - name: Install tarpaulin
        run: cargo install cargo-tarpaulin

      - name: Generate coverage
        run: cargo tarpaulin --out Xml --all-features --timeout 300

      - name: Upload to codecov.io
        uses: codecov/codecov-action@v5
        with:
          files: ./cobertura.xml
          flags: unit,integration
          name: codecov-umbrella
          fail_ci_if_error: false
          verbose: true
          token: ${{ secrets.CODECOV_TOKEN }}

      - name: Generate coverage report (HTML)
        run: cargo tarpaulin --out Html --all-features --timeout 300

      - name: Upload coverage report as artifact
<<<<<<< HEAD
        uses: actions/upload-artifact@v5
=======
        uses: actions/upload-artifact@v4
>>>>>>> 2b989d4f
        with:
          name: coverage-report
          path: tarpaulin-report.html

  # Documentation build
  docs:
    name: Build Documentation
    runs-on: ubuntu-latest
    if: github.ref == 'refs/heads/main'
    steps:
      - name: Checkout code
        uses: actions/checkout@v5

      - name: Install Rust toolchain
        uses: dtolnay/rust-toolchain@stable

      - name: Build documentation
        run: cargo doc --no-deps --all-features

      - name: Deploy to GitHub Pages
        uses: peaceiris/actions-gh-pages@v4
        if: github.event_name == 'push'
        with:
          github_token: ${{ secrets.GITHUB_TOKEN }}
          publish_dir: ./target/doc<|MERGE_RESOLUTION|>--- conflicted
+++ resolved
@@ -208,11 +208,7 @@
         run: strip target/${{ matrix.target }}/release/${{ matrix.artifact_name }}
 
       - name: Upload artifact
-<<<<<<< HEAD
-        uses: actions/upload-artifact@v5
-=======
         uses: actions/upload-artifact@v4
->>>>>>> 2b989d4f
         with:
           name: ${{ matrix.asset_name }}
           path: target/${{ matrix.target }}/release/${{ matrix.artifact_name }}
@@ -295,11 +291,7 @@
         run: cargo tarpaulin --out Html --all-features --timeout 300
 
       - name: Upload coverage report as artifact
-<<<<<<< HEAD
-        uses: actions/upload-artifact@v5
-=======
         uses: actions/upload-artifact@v4
->>>>>>> 2b989d4f
         with:
           name: coverage-report
           path: tarpaulin-report.html
